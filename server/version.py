--- conflicted
+++ resolved
@@ -1,5 +1 @@
-<<<<<<< HEAD
-VERSION = "ElectrumX 0.03"
-=======
-VERSION = "ElectrumX 0.04"
->>>>>>> 1711834f
+VERSION = "ElectrumX 0.04"
# example of Dockerfile that installs spesmilo electrumx 1.16.0
# ENV variables can be overriden on the `docker run` command

FROM python:3.9.4-buster AS builder

<<<<<<< HEAD
WORKDIR /
ADD https://github.com/aguycalled/electrumx/archive/1.14.0.tar.gz /
RUN tar zxvf *.tar.gz

RUN apt-get update && \
        apt-get -y install python3.7 python3-pip librocksdb-dev libsnappy-dev libbz2-dev libz-dev liblz4-dev && \
        pip3 install wheel setuptools aiohttp pylru python-rocksdb plyvel

RUN cd / && git clone https://github.com/MaruCoinOfficial/x13-hash && cd x13-hash && python3 setup.py install
=======
WORKDIR /usr/src/app

# Install the libs needed by rocksdb (including development headers)
RUN apt-get update \
    && apt-get -y --no-install-recommends install \
        librocksdb-dev libsnappy-dev libbz2-dev libz-dev liblz4-dev \
    && rm -rf /var/lib/apt/lists/*
>>>>>>> a0d3053f

RUN python -m venv venv \
    && venv/bin/pip install --no-cache-dir e-x[rapidjson,rocksdb]==1.16.0


FROM python:3.9.4-slim-buster

# Install the libs needed by rocksdb (no development headers or statics)
RUN apt-get update \
    && apt-get -y --no-install-recommends install \
        librocksdb5.17 libsnappy1v5 libbz2-1.0 zlib1g liblz4-1 \
    && rm -rf /var/lib/apt/lists/*

<<<<<<< HEAD
ENV SERVICES="tcp://:40001"
ENV COIN=Navcoin
ENV DB_DIRECTORY=/db
=======
ENV SERVICES="tcp://:50001"
ENV COIN=Bitcoin
ENV DB_DIRECTORY=/var/lib/electrumx
>>>>>>> a0d3053f
ENV DAEMON_URL="http://username:password@hostname:port/"
ENV ALLOW_ROOT=true
ENV DB_ENGINE=rocksdb
ENV MAX_SEND=10000000
ENV BANDWIDTH_UNIT_COST=50000
ENV CACHE_MB=2000
ENV COST_SOFT_LIMIT=0
ENV COST_HARD_LIMIT=0

WORKDIR /usr/src/app
COPY --from=builder /usr/src/app .

VOLUME /var/lib/electrumx

RUN mkdir -p "$DB_DIRECTORY" && ulimit -n 1048576

CMD ["/usr/src/app/venv/bin/python", "/usr/src/app/venv/bin/electrumx_server"]

# build it with eg.: `docker build -t electrumx .`
# run it with eg.:
# `docker run -d --net=host -v /home/electrumx/db/:/var/lib/electrumx -e DAEMON_URL="http://youruser:yourpass@localhost:8332" -e REPORT_SERVICES=tcp://example.com:50001 electrumx`
# for a clean shutdown, send TERM signal to the running container eg.: `docker kill --signal="TERM" CONTAINER_ID`<|MERGE_RESOLUTION|>--- conflicted
+++ resolved
@@ -3,25 +3,15 @@
 
 FROM python:3.9.4-buster AS builder
 
-<<<<<<< HEAD
 WORKDIR /
 ADD https://github.com/aguycalled/electrumx/archive/1.14.0.tar.gz /
 RUN tar zxvf *.tar.gz
-
-RUN apt-get update && \
-        apt-get -y install python3.7 python3-pip librocksdb-dev libsnappy-dev libbz2-dev libz-dev liblz4-dev && \
-        pip3 install wheel setuptools aiohttp pylru python-rocksdb plyvel
-
-RUN cd / && git clone https://github.com/MaruCoinOfficial/x13-hash && cd x13-hash && python3 setup.py install
-=======
-WORKDIR /usr/src/app
 
 # Install the libs needed by rocksdb (including development headers)
 RUN apt-get update \
     && apt-get -y --no-install-recommends install \
         librocksdb-dev libsnappy-dev libbz2-dev libz-dev liblz4-dev \
     && rm -rf /var/lib/apt/lists/*
->>>>>>> a0d3053f
 
 RUN python -m venv venv \
     && venv/bin/pip install --no-cache-dir e-x[rapidjson,rocksdb]==1.16.0
@@ -35,15 +25,9 @@
         librocksdb5.17 libsnappy1v5 libbz2-1.0 zlib1g liblz4-1 \
     && rm -rf /var/lib/apt/lists/*
 
-<<<<<<< HEAD
 ENV SERVICES="tcp://:40001"
 ENV COIN=Navcoin
 ENV DB_DIRECTORY=/db
-=======
-ENV SERVICES="tcp://:50001"
-ENV COIN=Bitcoin
-ENV DB_DIRECTORY=/var/lib/electrumx
->>>>>>> a0d3053f
 ENV DAEMON_URL="http://username:password@hostname:port/"
 ENV ALLOW_ROOT=true
 ENV DB_ENGINE=rocksdb
